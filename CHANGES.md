--- conflicted
+++ resolved
@@ -2,15 +2,11 @@
 
 Released: -
 
-<<<<<<< HEAD
 - Fix response headers to be compliant with the OpenAPI specification for versions 3.0.0+ ([issue #631][issue_631]).
-
+- Fix input data loading implementation when input validation is skipped ([issue #629][issue_629]).
+
+[issue_629]: https://github.com/apiflask/apiflask/issues/629
 [issue_631]: https://github.com/apiflask/apiflask/issues/631
-=======
-- Fix input data loading implementation when input validation is skipped ([issue #629][issue_629]).
-
-[issue_629]: https://github.com/apiflask/apiflask/issues/629
->>>>>>> 920768db
 
 
 ## Version 2.3.1
